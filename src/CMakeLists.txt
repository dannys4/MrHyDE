--- conflicted
+++ resolved
@@ -17,7 +17,7 @@
   ${Trilinos_TPL_LIBRARY_DIRS}
 )
 
-file(GLOB milo-all
+file(GLOB mrhyde-all
   "*.cpp"
   "interfaces/*.cpp"
   "managers/*.cpp"
@@ -26,13 +26,8 @@
   "subgrid/*.cpp"
 )
 
-<<<<<<< HEAD
 ADD_EXECUTABLE(mrhyde
-  ${tst}
-=======
-ADD_EXECUTABLE(milo
-  ${milo-all}
->>>>>>> 9887f7fd
+  ${mrhyde-all}
 )
 
 TARGET_LINK_LIBRARIES(mrhyde ${Trilinos_LIBRARIES} ${Trilinos_TPL_LIBRARIES}) 
